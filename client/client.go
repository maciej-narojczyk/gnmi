--- conflicted
+++ resolved
@@ -50,10 +50,7 @@
 	"io"
 	"sync"
 
-<<<<<<< HEAD
 	"context"
-=======
->>>>>>> 5473f2ef
 	log "github.com/golang/glog"
 )
 
