--- conflicted
+++ resolved
@@ -67,20 +67,13 @@
 	// on - human readable timestamp according to layout
 	// raw - int64 nanos since epoch
 	// <FORMAT> - human readable timestamp according to <FORMAT>
-<<<<<<< HEAD
 	Timestamp     string // Formatting of timestamp in result output.
 	DisplaySize   bool
-	Latency       bool     // Show latency to client
-	ClientTypes   []string // List of client types to try.
+	Latency       bool           // Show latency to client
+	ClientTypes   []string       // List of client types to try.
+	Location    *time.Location // Location that time formatting uses in lieu of the local time zone.
 	Concurrent    uint     // Number of concurrent client connections to server, for graph display type only.
 	ConcurrentMax uint     // Double number of concurrent client connections until MaxConcurrent reached.
-=======
-	Timestamp   string // Formatting of timestamp in result output.
-	DisplaySize bool
-	Latency     bool           // Show latency to client
-	ClientTypes []string       // List of client types to try.
-	Location    *time.Location // Location that time formatting uses in lieu of the local time zone.
->>>>>>> 5473f2ef
 }
 
 // QueryType returns a client query type for t after trying aliases for the
